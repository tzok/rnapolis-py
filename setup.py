from setuptools import setup

with open("README.md") as f:
    long_description = f.read()

setup(
    name="RNApolis",
    version="1.0.0.dev1",
    packages=["rnapolis"],
    package_dir={"": "src"},
    author="Tomasz Zok",
    author_email="tomasz.zok@cs.put.poznan.pl",
    description="A Python library containing RNA-related bioinformatics functions and classes",
    long_description=long_description,
    long_description_content_type="text/markdown",
    url="https://github.com/tzok/rnapolis-py",
    project_urls={"Bug Tracker": "https://github.com/tzok/rnapolis-py/issues"},
    classifiers=[
        "Development Status :: 5 - Production/Stable",
        "Environment :: Console",
        "Intended Audience :: Science/Research",
        "License :: OSI Approved :: MIT License",
        "Operating System :: OS Independent",
        "Programming Language :: Python :: 3",
        "Topic :: Scientific/Engineering :: Bio-Informatics",
    ],
    entry_points={
        "console_scripts": [
            "annotator=rnapolis.annotator:main",
<<<<<<< HEAD
            "clashfinder=rnapolis.clashfinder:main",
=======
            "metareader=rnapolis.metareader:main",
>>>>>>> f287d7c4
        ]
    },
    install_requires=["mmcif", "numpy", "orjson", "scipy"],
)<|MERGE_RESOLUTION|>--- conflicted
+++ resolved
@@ -27,11 +27,8 @@
     entry_points={
         "console_scripts": [
             "annotator=rnapolis.annotator:main",
-<<<<<<< HEAD
             "clashfinder=rnapolis.clashfinder:main",
-=======
             "metareader=rnapolis.metareader:main",
->>>>>>> f287d7c4
         ]
     },
     install_requires=["mmcif", "numpy", "orjson", "scipy"],
